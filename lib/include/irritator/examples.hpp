// Copyright (c) 2020 INRA Distributed under the Boost Software License,
// Version 1.0. (See accompanying file LICENSE_1_0.txt or copy at
// http://www.boost.org/LICENSE_1_0.txt)

#ifndef ORG_VLEPROJECT_IRRITATOR_EXAMPLES_2020
#define ORG_VLEPROJECT_IRRITATOR_EXAMPLES_2020

#include <irritator/core.hpp>

namespace irt {

/** @brief Implements Lotka-Volterra model for QSS1, QSS2 and QSS3.
 *
 * @details
 *
 * @Tparam QssLevel
 * @Tparam F
 * @param sim
 * @param f
 * @return
 */
template<int QssLevel, typename F>
status
example_qss_lotka_volterra(simulation& sim, F f) noexcept
{
    static_assert(1 <= QssLevel && QssLevel <= 3, "Only for Qss1, 2 and 3");

<<<<<<< HEAD
    // bool success = sim.can_alloc<abstract_wsum<QssLevel, 2>>(2) &&
    //                sim.can_alloc<abstract_multiplier<QssLevel>>(1) &&
    //                sim.can_alloc<abstract_integrator<QssLevel>>(2) &&
    //                sim.can_connect(8);

    bool success=sim.models.can_alloc(5)&& sim.models.can_connect(8)
=======
    bool success = sim.can_alloc(5) && sim.can_connect(8);
>>>>>>> ec11c201

    irt_return_if_fail(success, status::simulation_not_enough_model);

    auto& integrator_a = sim.alloc<abstract_integrator<QssLevel>>();
    integrator_a.default_X = 18.0;
    integrator_a.default_dQ = 0.1;

    auto& integrator_b = sim.alloc<abstract_integrator<QssLevel>>();
    integrator_b.default_X = 7.0;
    integrator_b.default_dQ = 0.1;

    auto& product = sim.alloc<abstract_multiplier<QssLevel>>();

    auto& sum_a = sim.alloc<abstract_wsum<QssLevel, 2>>();
    sum_a.default_input_coeffs[0] = 2.0;
    sum_a.default_input_coeffs[1] = -0.4;

    auto& sum_b = sim.alloc<abstract_wsum<QssLevel, 2>>();
    sum_b.default_input_coeffs[0] = -1.0;
    sum_b.default_input_coeffs[1] = 0.1;

    sim.connect(sum_a, 0, integrator_a, 0);
    sim.connect(sum_b, 0, integrator_b, 0);
    sim.connect(integrator_a, 0, sum_a, 0);
    sim.connect(integrator_b, 0, sum_b, 0);
    sim.connect(integrator_a, 0, product, 0);
    sim.connect(integrator_b, 0, product, 1);
    sim.connect(product, 0, sum_a, 1);
    sim.connect(product, 0, sum_b, 1);

    f(sim.get_id(sum_a));
    f(sim.get_id(sum_b));
    f(sim.get_id(product));
    f(sim.get_id(integrator_a));
    f(sim.get_id(integrator_b));

    return status::success;
}

template<int QssLevel, typename F>
status
example_qss_lif(simulation& sim, F f) noexcept
{
    static_assert(1 <= QssLevel && QssLevel <= 3, "Only for Qss1, 2 and 3");

<<<<<<< HEAD
    // bool success = sim.can_alloc<abstract_wsum<QssLevel, 2>>(1) &&
    //                sim.can_alloc<abstract_integrator<QssLevel>>(1) &&
    //                sim.can_alloc<abstract_cross<QssLevel>>(1) &&
    //                sim.can_alloc<constant>(2) && sim.can_connect(7);

    bool success=sim.models.can_alloc(5)&& sim.models.can_connect(7)
=======
    bool success = sim.can_alloc(5) && sim.can_connect(7);
>>>>>>> ec11c201

    irt_return_if_fail(success, status::simulation_not_enough_model);

    constexpr double tau = 10.0;
    constexpr double Vt = 1.0;
    constexpr double V0 = 10.0;
    constexpr double Vr = -V0;

    auto& cst = sim.alloc<constant>();
    cst.default_value = 1.0;

    auto& cst_cross = sim.alloc<constant>();
    cst_cross.default_value = Vr;

    auto& sum = sim.alloc<abstract_wsum<QssLevel, 2>>();
    sum.default_input_coeffs[0] = -1.0 / tau;
    sum.default_input_coeffs[1] = V0 / tau;

    auto& integrator = sim.alloc<abstract_integrator<QssLevel>>();
    integrator.default_X = 0.0;
    integrator.default_dQ = 0.001;

    auto& cross = sim.alloc<abstract_cross<QssLevel>>();
    cross.default_threshold = Vt;

    sim.connect(cross, 0, integrator, 1);
    sim.connect(cross, 1, sum, 0);
    sim.connect(integrator, 0, cross, 0);
    sim.connect(integrator, 0, cross, 2);
    sim.connect(cst_cross, 0, cross, 1);
    sim.connect(cst, 0, sum, 1);
    sim.connect(sum, 0, integrator, 0);

    f(sim.get_id(sum));
    f(sim.get_id(cst));
    f(sim.get_id(cst_cross));
    f(sim.get_id(integrator));
    f(sim.get_id(cross));

    return status::success;
}

template<int QssLevel, typename F>
status
example_qss_izhikevich(simulation& sim, F f) noexcept
{
<<<<<<< HEAD
    // bool success = sim.can_alloc<constant>(3) &&
    //                sim.can_alloc<abstract_wsum<QssLevel, 2>>(3) &&
    //                sim.can_alloc<abstract_wsum<QssLevel, 4>>(1) &&
    //                sim.can_alloc<abstract_multiplier<QssLevel>>(1) &&
    //                sim.can_alloc<abstract_integrator<QssLevel>>(2) &&
    //                sim.can_alloc<abstract_cross<QssLevel>>(2) &&
    //                sim.can_connect(22);

    bool success=sim.models.can_alloc(12)&& sim.models.can_connect(22)
=======
    bool success = sim.can_alloc(12) && sim.can_connect(22);
>>>>>>> ec11c201

    irt_return_if_fail(success, status::simulation_not_enough_model);

    auto& cst = sim.alloc<constant>();
    auto& cst2 = sim.alloc<constant>();
    auto& cst3 = sim.alloc<constant>();
    auto& sum_a = sim.alloc<abstract_wsum<QssLevel, 2>>();
    auto& sum_b = sim.alloc<abstract_wsum<QssLevel, 2>>();
    auto& sum_c = sim.alloc<abstract_wsum<QssLevel, 4>>();
    auto& sum_d = sim.alloc<abstract_wsum<QssLevel, 2>>();
    auto& product = sim.alloc<abstract_multiplier<QssLevel>>();
    auto& integrator_a = sim.alloc<abstract_integrator<QssLevel>>();
    auto& integrator_b = sim.alloc<abstract_integrator<QssLevel>>();
    auto& cross = sim.alloc<abstract_cross<QssLevel>>();
    auto& cross2 = sim.alloc<abstract_cross<QssLevel>>();

    constexpr double a = 0.2;
    constexpr double b = 2.0;
    constexpr double c = -56.0;
    constexpr double d = -16.0;
    constexpr double I = -99.0;
    constexpr double vt = 30.0;

    cst.default_value = 1.0;
    cst2.default_value = c;
    cst3.default_value = I;

    cross.default_threshold = vt;
    cross2.default_threshold = vt;

    integrator_a.default_X = 0.0;
    integrator_a.default_dQ = 0.01;

    integrator_b.default_X = 0.0;
    integrator_b.default_dQ = 0.01;

    sum_a.default_input_coeffs[0] = 1.0;
    sum_a.default_input_coeffs[1] = -1.0;
    sum_b.default_input_coeffs[0] = -a;
    sum_b.default_input_coeffs[1] = a * b;
    sum_c.default_input_coeffs[0] = 0.04;
    sum_c.default_input_coeffs[1] = 5.0;
    sum_c.default_input_coeffs[2] = 140.0;
    sum_c.default_input_coeffs[3] = 1.0;
    sum_d.default_input_coeffs[0] = 1.0;
    sum_d.default_input_coeffs[1] = d;

    sim.connect(integrator_a, 0, cross, 0);
    sim.connect(cst2, 0, cross, 1);
    sim.connect(integrator_a, 0, cross, 2);

    sim.connect(cross, 1, product, 0);
    sim.connect(cross, 1, product, 1);
    sim.connect(product, 0, sum_c, 0);
    sim.connect(cross, 1, sum_c, 1);
    sim.connect(cross, 1, sum_b, 1);

    sim.connect(cst, 0, sum_c, 2);
    sim.connect(cst3, 0, sum_c, 3);

    sim.connect(sum_c, 0, sum_a, 0);
    sim.connect(cross2, 1, sum_a, 1);
    sim.connect(sum_a, 0, integrator_a, 0);
    sim.connect(cross, 0, integrator_a, 1);

    sim.connect(cross2, 1, sum_b, 0);
    sim.connect(sum_b, 0, integrator_b, 0);

    sim.connect(cross2, 0, integrator_b, 1);
    sim.connect(integrator_a, 0, cross2, 0);
    sim.connect(integrator_b, 0, cross2, 2);
    sim.connect(sum_d, 0, cross2, 1);
    sim.connect(integrator_b, 0, sum_d, 0);
    sim.connect(cst, 0, sum_d, 1);

    f(sim.get_id(cst));
    f(sim.get_id(cst2));
    f(sim.get_id(cst3));
    f(sim.get_id(sum_a));
    f(sim.get_id(sum_b));
    f(sim.get_id(sum_c));
    f(sim.get_id(sum_d));
    f(sim.get_id(product));
    f(sim.get_id(integrator_a));
    f(sim.get_id(integrator_b));
    f(sim.get_id(cross));
    f(sim.get_id(cross2));

    return status::success;
}

template<int QssLevel, typename F>
status
example_qss_van_der_pol(simulation& sim, F f) noexcept
{
<<<<<<< HEAD
    // bool success = sim.can_alloc<abstract_wsum<QssLevel, 3>>(1) &&
    //                sim.can_alloc<abstract_multiplier<QssLevel>>(2) &&
    //                sim.can_alloc<abstract_integrator<QssLevel>>(2) &&
    //                sim.can_connect(9);

    bool success=sim.models.can_alloc(5)&& sim.models.can_connect(9)
=======
    bool success = sim.can_alloc(5) && sim.can_connect(9);
>>>>>>> ec11c201

    irt_return_if_fail(success, status::simulation_not_enough_model);

    auto& sum = sim.alloc<abstract_wsum<QssLevel, 3>>();
    auto& product1 = sim.alloc<abstract_multiplier<QssLevel>>();
    auto& product2 = sim.alloc<abstract_multiplier<QssLevel>>();
    auto& integrator_a = sim.alloc<abstract_integrator<QssLevel>>();
    auto& integrator_b = sim.alloc<abstract_integrator<QssLevel>>();

    integrator_a.default_X = 0.0;
    integrator_a.default_dQ = 0.001;

    integrator_b.default_X = 10.0;
    integrator_b.default_dQ = 0.001;

    constexpr double mu = 4.0;
    sum.default_input_coeffs[0] = mu;
    sum.default_input_coeffs[1] = -mu;
    sum.default_input_coeffs[2] = -1.0;

    sim.connect(integrator_b, 0, integrator_a, 0);
    sim.connect(sum, 0, integrator_b, 0);
    sim.connect(integrator_b, 0, sum, 0);
    sim.connect(product2, 0, sum, 1);
    sim.connect(integrator_a, 0, sum, 2);
    sim.connect(integrator_b, 0, product1, 0);
    sim.connect(integrator_a, 0, product1, 1);
    sim.connect(product1, 0, product2, 0);
    sim.connect(integrator_a, 0, product2, 1);

    f(sim.get_id(sum));
    f(sim.get_id(product1));
    f(sim.get_id(product2));
    f(sim.get_id(integrator_a));
    f(sim.get_id(integrator_b));

    return status::success;
}

template<int QssLevel, typename F>
status
example_qss_negative_lif(simulation& sim, F f) noexcept
{
<<<<<<< HEAD
    // bool success = sim.can_alloc<abstract_wsum<QssLevel, 2>>(1) &&
    //                sim.can_alloc<abstract_integrator<QssLevel>>(1) &&
    //                sim.can_alloc<abstract_cross<QssLevel>>(1) &&
    //                sim.can_alloc<constant>(2) && sim.can_connect(7);

    bool success=sim.models.can_alloc(5)&& sim.models.can_connect(7)
=======
    bool success = sim.can_alloc(5) && sim.can_connect(7);
>>>>>>> ec11c201

    irt_return_if_fail(success, status::simulation_not_enough_model);

    auto& sum = sim.alloc<abstract_wsum<QssLevel, 2>>();
    auto& integrator = sim.alloc<abstract_integrator<QssLevel>>();
    auto& cross = sim.alloc<abstract_cross<QssLevel>>();
    auto& cst = sim.alloc<constant>();
    auto& cst_cross = sim.alloc<constant>();

    constexpr double tau = 10.0;
    constexpr double Vt = -1.0;
    constexpr double V0 = -10.0;
    constexpr double Vr = 0.0;

    sum.default_input_coeffs[0] = -1.0 / tau;
    sum.default_input_coeffs[1] = V0 / tau;

    cst.default_value = 1.0;
    cst_cross.default_value = Vr;

    integrator.default_X = 0.0;
    integrator.default_dQ = 0.001;

    cross.default_threshold = Vt;
    cross.default_detect_up = false;

    sim.connect(cross, 0, integrator, 1);
    sim.connect(cross, 1, sum, 0);
    sim.connect(integrator, 0, cross, 0);
    sim.connect(integrator, 0, cross, 2);
    sim.connect(cst_cross, 0, cross, 1);
    sim.connect(cst, 0, sum, 1);
    sim.connect(sum, 0, integrator, 0);

    f(sim.get_id(sum));
    f(sim.get_id(integrator));
    f(sim.get_id(cross));
    f(sim.get_id(cst));
    f(sim.get_id(cst_cross));

    return status::success;
}

/** @brief Implements the Linear SEIR model for QSS1, QSS2 and QSS3.
     *
     * @details
     *
     * @Tparam QssLevel
     * @Tparam F
     * @param sim
     * @param f
     * @return
     */

    template<int QssLevel, typename F>
    status
        example_qss_seir_lineaire(simulation& sim, F f) noexcept
    {
        static_assert(1 <= QssLevel && QssLevel <= 3, "Only for Qss1, 2 and 3");

        // bool success = sim.can_alloc<abstract_wsum<QssLevel, 2>>(2) &&                                    
        //     sim.can_alloc<abstract_multiplier<QssLevel>>(2) &&
        //     sim.can_alloc<abstract_integrator<QssLevel>>(4) &&
        //     sim.can_alloc<constant>(2) &&
        //     sim.can_connect(12);//pour le seir_linear qu'est-ce que le nombre de connection 12,


        bool success=sim.models.can_alloc(10)&& sim.models.can_connect(12)

        irt_return_if_fail(success, status::simulation_not_enough_model);

        auto& sum_a = sim.alloc<abstract_wsum<QssLevel, 2>>();
        sum_a.default_input_coeffs[0] = -0.005;
        sum_a.default_input_coeffs[1] = -0.4;

        auto& sum_b = sim.alloc<abstract_wsum<QssLevel, 2>>();
        sum_b.default_input_coeffs[0] = -0.135;
        sum_b.default_input_coeffs[1] = 0.1;

        auto& product_a = sim.alloc<abstract_multiplier<QssLevel>>();

        auto& product_b = sim.alloc<abstract_multiplier<QssLevel>>();

        auto& integrator_a = sim.alloc<abstract_integrator<QssLevel>>();
        integrator_a.default_X = 10.0;
        integrator_a.default_dQ = 0.01;

        auto& integrator_b = sim.alloc<abstract_integrator<QssLevel>>();
        integrator_b.default_X = 15.0;
        integrator_b.default_dQ = 0.01;

        auto& integrator_c = sim.alloc<abstract_integrator<QssLevel>>();
        integrator_c.default_X = 10.0;
        integrator_c.default_dQ = 0.01;

        auto& integrator_d = sim.alloc<abstract_integrator<QssLevel>>();
        integrator_d.default_X = 18.0;
        integrator_d.default_dQ = 0.01;

        auto& constant_a = sim.alloc<constant>();
        constant_a.default_value = -0.005;

        auto& constant_b = sim.alloc<constant>();
        constant_b.default_value = -0.135;


        sim.connect(constant_a, 0, product_a, 0);
        sim.connect(constant_b, 0, product_b, 0);
        sim.connect(sum_a, 0, integrator_c, 0);
        sim.connect(sum_b, 0, integrator_d, 0);
        sim.connect(integrator_b, 0, sum_a, 0);
        sim.connect(integrator_c, 0, sum_a, 1);
        sim.connect(integrator_c, 0, sum_b, 0);
        sim.connect(integrator_d, 0, sum_b, 1);
        sim.connect(integrator_a, 0, product_a, 1);
        sim.connect(integrator_b, 0, product_b, 1);
        sim.connect(product_a, 0, sum_a, 1);
        sim.connect(product_b, 0, sum_b, 1);

        
        f(sim.get_id(integrator_a));
        f(sim.get_id(integrator_b));
        f(sim.get_id(integrator_c));
        f(sim.get_id(integrator_d));
        f(sim.get_id(product_a));
        f(sim.get_id(product_b));
        f(sim.get_id(sum_a));
        f(sim.get_id(sum_b));
        f(sim.get_id(constant_a));
        f(sim.get_id(constant_b));
        

        return status::success;
    }

    template<int QssLevel, typename F>
    status
        example_qss_seir_nonlineaire(simulation& sim, F f) noexcept
    {
        //static_assert(1 <= QssLevel && QssLevel <= 3, "Only for Qss1, 2 and 3");

        // bool success = sim.can_alloc<abstract_wsum<QssLevel, 2>>(2) &&                        
        //     sim.can_alloc<abstract_wsum<QssLevel, 3>>(2) &&
        //     sim.can_alloc<abstract_multiplier<QssLevel>>(9) &&
        //     sim.can_alloc<abstract_integrator<QssLevel>>(4) &&
        //     sim.can_alloc<constant>(10) &&
        //     sim.can_connect(32);//pour le seir_non_linear qu'est-ce que le nombre de connection 32?

        bool success=sim.models.can_alloc(27)&& sim.models.can_connect(32)

        irt_return_if_fail(success, status::simulation_not_enough_model);

        auto& sum_a = sim.alloc<abstract_wsum<QssLevel, 3>>();
        sum_a.default_input_coeffs[0] = 0.5;
        sum_a.default_input_coeffs[1] = 1.0;
        sum_a.default_input_coeffs[2] = 1.0;

        auto& sum_b = sim.alloc<abstract_wsum<QssLevel, 2>>();
        sum_b.default_input_coeffs[0] = 1.0;
        sum_b.default_input_coeffs[1] = 1.0;

        auto& sum_c = sim.alloc<abstract_wsum<QssLevel, 3>>();
        sum_c.default_input_coeffs[0] = 1.5;
        sum_c.default_input_coeffs[1] = 0.698;
        sum_c.default_input_coeffs[2] = 0.387;

        auto& sum_d = sim.alloc<abstract_wsum<QssLevel, 2>>();
        sum_d.default_input_coeffs[0] = 1.0;
        sum_d.default_input_coeffs[1] = 1.5;

        auto& product_a = sim.alloc<abstract_multiplier<QssLevel>>();

        auto& product_b = sim.alloc<abstract_multiplier<QssLevel>>();

        auto& product_c = sim.alloc<abstract_multiplier<QssLevel>>();

        auto& product_d = sim.alloc<abstract_multiplier<QssLevel>>();

        auto& product_e = sim.alloc<abstract_multiplier<QssLevel>>();

        auto& product_f = sim.alloc<abstract_multiplier<QssLevel>>();

        auto& product_g = sim.alloc<abstract_multiplier<QssLevel>>();

        auto& product_h = sim.alloc<abstract_multiplier<QssLevel>>();

        auto& product_i = sim.alloc<abstract_multiplier<QssLevel>>();

        auto& integrator_a = sim.alloc<abstract_integrator<QssLevel>>();
        integrator_a.default_X = 10.0;
        integrator_a.default_dQ = 0.01;

        auto& integrator_b = sim.alloc<abstract_integrator<QssLevel>>();
        integrator_b.default_X = 12.0;
        integrator_b.default_dQ = 0.01;

        auto& integrator_c = sim.alloc<abstract_integrator<QssLevel>>();
        integrator_c.default_X = 13.50;
        integrator_c.default_dQ = 0.01;

        auto& integrator_d = sim.alloc<abstract_integrator<QssLevel>>();
        integrator_d.default_X = 15.0;
        integrator_d.default_dQ = 0.01;
		
		// The values used here are from Singh et al., 2017

        auto& constant_a = sim.alloc<constant>();
        constant_a.default_value = 0.005;

        auto& constant_b = sim.alloc<constant>();
        constant_b.default_value = -0.0057;

        auto& constant_c = sim.alloc<constant>();
        constant_c.default_value = -0.005;

        auto& constant_d = sim.alloc<constant>();
        constant_d.default_value = 0.0057;

        auto& constant_e = sim.alloc<constant>();
        constant_e.default_value = -0.135;

        auto& constant_f = sim.alloc<constant>();
        constant_f.default_value = 0.135;

        auto& constant_g = sim.alloc<constant>();
        constant_g.default_value = -0.072;

        auto& constant_h = sim.alloc<constant>();
        constant_h.default_value = 0.005;

        auto& constant_i = sim.alloc<constant>();
        constant_i.default_value = 0.067;

        auto& constant_j = sim.alloc<constant>();
        constant_j.default_value = -0.005;


        sim.connect(constant_a, 0, sum_a, 0);
        sim.connect(constant_h, 0, sum_c, 2);
        sim.connect(constant_b, 0, product_a, 0);
        sim.connect(constant_c, 0, product_b, 0);
        sim.connect(constant_d, 0, product_c, 0);
        sim.connect(constant_e, 0, product_d, 0);
        sim.connect(constant_f, 0, product_e, 0);
        sim.connect(constant_g, 0, product_f, 0);
        sim.connect(constant_h, 0, product_g, 0);
        sim.connect(constant_i, 0, product_h, 0);
        sim.connect(product_i, 0, product_a, 1);
        sim.connect(product_i, 0, product_c, 1);
        sim.connect(sum_a, 0, integrator_a, 0);
        sim.connect(sum_b, 0, integrator_b, 0);
        sim.connect(sum_c, 0, integrator_c, 0);
        sim.connect(sum_d, 0, integrator_d, 0);
        sim.connect(product_a, 0, sum_a, 1);
        sim.connect(product_b, 0, sum_a, 2);
        sim.connect(product_c, 0, sum_b, 0);
        sim.connect(product_d, 0, sum_b, 1);
        sim.connect(product_e, 0, sum_c, 0);
        sim.connect(product_f, 0, sum_c, 1);
        sim.connect(product_g, 0, sum_d, 0);
        sim.connect(product_h, 0, sum_d, 1);
        sim.connect(integrator_a, 0, product_b, 1);
        sim.connect(integrator_b, 0, product_d, 1);
        sim.connect(integrator_b, 0, product_e, 1);
        sim.connect(integrator_c, 0, product_f, 1);
        sim.connect(integrator_c, 0, product_g, 1);
        sim.connect(integrator_d, 0, product_h, 1);
        sim.connect(integrator_a, 0, product_i, 0);
        sim.connect(integrator_c, 0, product_i, 1);

        f(sim.get_id(integrator_a));
        f(sim.get_id(integrator_b));
        f(sim.get_id(integrator_c));
        f(sim.get_id(integrator_d));
        f(sim.get_id(product_a));
        f(sim.get_id(product_b));
        f(sim.get_id(product_c));
        f(sim.get_id(product_d));
        f(sim.get_id(product_e));
        f(sim.get_id(product_f));
        f(sim.get_id(product_g));
        f(sim.get_id(product_h));
        f(sim.get_id(product_i));
        f(sim.get_id(sum_a));
        f(sim.get_id(sum_b));
        f(sim.get_id(sum_c));
        f(sim.get_id(sum_d));
        f(sim.get_id(constant_a));
        f(sim.get_id(constant_b));
        f(sim.get_id(constant_c));
        f(sim.get_id(constant_d));
        f(sim.get_id(constant_e));
        f(sim.get_id(constant_f));
        f(sim.get_id(constant_g));
        f(sim.get_id(constant_h));
        f(sim.get_id(constant_i));
        f(sim.get_id(constant_j));
        

        return status::success;
    }

} // namespace irritator

#endif<|MERGE_RESOLUTION|>--- conflicted
+++ resolved
@@ -25,16 +25,7 @@
 {
     static_assert(1 <= QssLevel && QssLevel <= 3, "Only for Qss1, 2 and 3");
 
-<<<<<<< HEAD
-    // bool success = sim.can_alloc<abstract_wsum<QssLevel, 2>>(2) &&
-    //                sim.can_alloc<abstract_multiplier<QssLevel>>(1) &&
-    //                sim.can_alloc<abstract_integrator<QssLevel>>(2) &&
-    //                sim.can_connect(8);
-
-    bool success=sim.models.can_alloc(5)&& sim.models.can_connect(8)
-=======
     bool success = sim.can_alloc(5) && sim.can_connect(8);
->>>>>>> ec11c201
 
     irt_return_if_fail(success, status::simulation_not_enough_model);
 
@@ -80,16 +71,7 @@
 {
     static_assert(1 <= QssLevel && QssLevel <= 3, "Only for Qss1, 2 and 3");
 
-<<<<<<< HEAD
-    // bool success = sim.can_alloc<abstract_wsum<QssLevel, 2>>(1) &&
-    //                sim.can_alloc<abstract_integrator<QssLevel>>(1) &&
-    //                sim.can_alloc<abstract_cross<QssLevel>>(1) &&
-    //                sim.can_alloc<constant>(2) && sim.can_connect(7);
-
-    bool success=sim.models.can_alloc(5)&& sim.models.can_connect(7)
-=======
     bool success = sim.can_alloc(5) && sim.can_connect(7);
->>>>>>> ec11c201
 
     irt_return_if_fail(success, status::simulation_not_enough_model);
 
@@ -136,19 +118,7 @@
 status
 example_qss_izhikevich(simulation& sim, F f) noexcept
 {
-<<<<<<< HEAD
-    // bool success = sim.can_alloc<constant>(3) &&
-    //                sim.can_alloc<abstract_wsum<QssLevel, 2>>(3) &&
-    //                sim.can_alloc<abstract_wsum<QssLevel, 4>>(1) &&
-    //                sim.can_alloc<abstract_multiplier<QssLevel>>(1) &&
-    //                sim.can_alloc<abstract_integrator<QssLevel>>(2) &&
-    //                sim.can_alloc<abstract_cross<QssLevel>>(2) &&
-    //                sim.can_connect(22);
-
-    bool success=sim.models.can_alloc(12)&& sim.models.can_connect(22)
-=======
     bool success = sim.can_alloc(12) && sim.can_connect(22);
->>>>>>> ec11c201
 
     irt_return_if_fail(success, status::simulation_not_enough_model);
 
@@ -244,16 +214,7 @@
 status
 example_qss_van_der_pol(simulation& sim, F f) noexcept
 {
-<<<<<<< HEAD
-    // bool success = sim.can_alloc<abstract_wsum<QssLevel, 3>>(1) &&
-    //                sim.can_alloc<abstract_multiplier<QssLevel>>(2) &&
-    //                sim.can_alloc<abstract_integrator<QssLevel>>(2) &&
-    //                sim.can_connect(9);
-
-    bool success=sim.models.can_alloc(5)&& sim.models.can_connect(9)
-=======
     bool success = sim.can_alloc(5) && sim.can_connect(9);
->>>>>>> ec11c201
 
     irt_return_if_fail(success, status::simulation_not_enough_model);
 
@@ -297,16 +258,7 @@
 status
 example_qss_negative_lif(simulation& sim, F f) noexcept
 {
-<<<<<<< HEAD
-    // bool success = sim.can_alloc<abstract_wsum<QssLevel, 2>>(1) &&
-    //                sim.can_alloc<abstract_integrator<QssLevel>>(1) &&
-    //                sim.can_alloc<abstract_cross<QssLevel>>(1) &&
-    //                sim.can_alloc<constant>(2) && sim.can_connect(7);
-
-    bool success=sim.models.can_alloc(5)&& sim.models.can_connect(7)
-=======
     bool success = sim.can_alloc(5) && sim.can_connect(7);
->>>>>>> ec11c201
 
     irt_return_if_fail(success, status::simulation_not_enough_model);
 
@@ -351,263 +303,245 @@
 }
 
 /** @brief Implements the Linear SEIR model for QSS1, QSS2 and QSS3.
-     *
-     * @details
-     *
-     * @Tparam QssLevel
-     * @Tparam F
-     * @param sim
-     * @param f
-     * @return
-     */
-
-    template<int QssLevel, typename F>
-    status
-        example_qss_seir_lineaire(simulation& sim, F f) noexcept
-    {
-        static_assert(1 <= QssLevel && QssLevel <= 3, "Only for Qss1, 2 and 3");
-
-        // bool success = sim.can_alloc<abstract_wsum<QssLevel, 2>>(2) &&                                    
-        //     sim.can_alloc<abstract_multiplier<QssLevel>>(2) &&
-        //     sim.can_alloc<abstract_integrator<QssLevel>>(4) &&
-        //     sim.can_alloc<constant>(2) &&
-        //     sim.can_connect(12);//pour le seir_linear qu'est-ce que le nombre de connection 12,
-
-
-        bool success=sim.models.can_alloc(10)&& sim.models.can_connect(12)
-
-        irt_return_if_fail(success, status::simulation_not_enough_model);
-
-        auto& sum_a = sim.alloc<abstract_wsum<QssLevel, 2>>();
-        sum_a.default_input_coeffs[0] = -0.005;
-        sum_a.default_input_coeffs[1] = -0.4;
-
-        auto& sum_b = sim.alloc<abstract_wsum<QssLevel, 2>>();
-        sum_b.default_input_coeffs[0] = -0.135;
-        sum_b.default_input_coeffs[1] = 0.1;
-
-        auto& product_a = sim.alloc<abstract_multiplier<QssLevel>>();
-
-        auto& product_b = sim.alloc<abstract_multiplier<QssLevel>>();
-
-        auto& integrator_a = sim.alloc<abstract_integrator<QssLevel>>();
-        integrator_a.default_X = 10.0;
-        integrator_a.default_dQ = 0.01;
-
-        auto& integrator_b = sim.alloc<abstract_integrator<QssLevel>>();
-        integrator_b.default_X = 15.0;
-        integrator_b.default_dQ = 0.01;
-
-        auto& integrator_c = sim.alloc<abstract_integrator<QssLevel>>();
-        integrator_c.default_X = 10.0;
-        integrator_c.default_dQ = 0.01;
-
-        auto& integrator_d = sim.alloc<abstract_integrator<QssLevel>>();
-        integrator_d.default_X = 18.0;
-        integrator_d.default_dQ = 0.01;
-
-        auto& constant_a = sim.alloc<constant>();
-        constant_a.default_value = -0.005;
-
-        auto& constant_b = sim.alloc<constant>();
-        constant_b.default_value = -0.135;
-
-
-        sim.connect(constant_a, 0, product_a, 0);
-        sim.connect(constant_b, 0, product_b, 0);
-        sim.connect(sum_a, 0, integrator_c, 0);
-        sim.connect(sum_b, 0, integrator_d, 0);
-        sim.connect(integrator_b, 0, sum_a, 0);
-        sim.connect(integrator_c, 0, sum_a, 1);
-        sim.connect(integrator_c, 0, sum_b, 0);
-        sim.connect(integrator_d, 0, sum_b, 1);
-        sim.connect(integrator_a, 0, product_a, 1);
-        sim.connect(integrator_b, 0, product_b, 1);
-        sim.connect(product_a, 0, sum_a, 1);
-        sim.connect(product_b, 0, sum_b, 1);
-
-        
-        f(sim.get_id(integrator_a));
-        f(sim.get_id(integrator_b));
-        f(sim.get_id(integrator_c));
-        f(sim.get_id(integrator_d));
-        f(sim.get_id(product_a));
-        f(sim.get_id(product_b));
-        f(sim.get_id(sum_a));
-        f(sim.get_id(sum_b));
-        f(sim.get_id(constant_a));
-        f(sim.get_id(constant_b));
-        
-
-        return status::success;
-    }
-
-    template<int QssLevel, typename F>
-    status
-        example_qss_seir_nonlineaire(simulation& sim, F f) noexcept
-    {
-        //static_assert(1 <= QssLevel && QssLevel <= 3, "Only for Qss1, 2 and 3");
-
-        // bool success = sim.can_alloc<abstract_wsum<QssLevel, 2>>(2) &&                        
-        //     sim.can_alloc<abstract_wsum<QssLevel, 3>>(2) &&
-        //     sim.can_alloc<abstract_multiplier<QssLevel>>(9) &&
-        //     sim.can_alloc<abstract_integrator<QssLevel>>(4) &&
-        //     sim.can_alloc<constant>(10) &&
-        //     sim.can_connect(32);//pour le seir_non_linear qu'est-ce que le nombre de connection 32?
-
-        bool success=sim.models.can_alloc(27)&& sim.models.can_connect(32)
-
-        irt_return_if_fail(success, status::simulation_not_enough_model);
-
-        auto& sum_a = sim.alloc<abstract_wsum<QssLevel, 3>>();
-        sum_a.default_input_coeffs[0] = 0.5;
-        sum_a.default_input_coeffs[1] = 1.0;
-        sum_a.default_input_coeffs[2] = 1.0;
-
-        auto& sum_b = sim.alloc<abstract_wsum<QssLevel, 2>>();
-        sum_b.default_input_coeffs[0] = 1.0;
-        sum_b.default_input_coeffs[1] = 1.0;
-
-        auto& sum_c = sim.alloc<abstract_wsum<QssLevel, 3>>();
-        sum_c.default_input_coeffs[0] = 1.5;
-        sum_c.default_input_coeffs[1] = 0.698;
-        sum_c.default_input_coeffs[2] = 0.387;
-
-        auto& sum_d = sim.alloc<abstract_wsum<QssLevel, 2>>();
-        sum_d.default_input_coeffs[0] = 1.0;
-        sum_d.default_input_coeffs[1] = 1.5;
-
-        auto& product_a = sim.alloc<abstract_multiplier<QssLevel>>();
-
-        auto& product_b = sim.alloc<abstract_multiplier<QssLevel>>();
-
-        auto& product_c = sim.alloc<abstract_multiplier<QssLevel>>();
-
-        auto& product_d = sim.alloc<abstract_multiplier<QssLevel>>();
-
-        auto& product_e = sim.alloc<abstract_multiplier<QssLevel>>();
-
-        auto& product_f = sim.alloc<abstract_multiplier<QssLevel>>();
-
-        auto& product_g = sim.alloc<abstract_multiplier<QssLevel>>();
-
-        auto& product_h = sim.alloc<abstract_multiplier<QssLevel>>();
-
-        auto& product_i = sim.alloc<abstract_multiplier<QssLevel>>();
-
-        auto& integrator_a = sim.alloc<abstract_integrator<QssLevel>>();
-        integrator_a.default_X = 10.0;
-        integrator_a.default_dQ = 0.01;
-
-        auto& integrator_b = sim.alloc<abstract_integrator<QssLevel>>();
-        integrator_b.default_X = 12.0;
-        integrator_b.default_dQ = 0.01;
-
-        auto& integrator_c = sim.alloc<abstract_integrator<QssLevel>>();
-        integrator_c.default_X = 13.50;
-        integrator_c.default_dQ = 0.01;
-
-        auto& integrator_d = sim.alloc<abstract_integrator<QssLevel>>();
-        integrator_d.default_X = 15.0;
-        integrator_d.default_dQ = 0.01;
-		
-		// The values used here are from Singh et al., 2017
-
-        auto& constant_a = sim.alloc<constant>();
-        constant_a.default_value = 0.005;
-
-        auto& constant_b = sim.alloc<constant>();
-        constant_b.default_value = -0.0057;
-
-        auto& constant_c = sim.alloc<constant>();
-        constant_c.default_value = -0.005;
-
-        auto& constant_d = sim.alloc<constant>();
-        constant_d.default_value = 0.0057;
-
-        auto& constant_e = sim.alloc<constant>();
-        constant_e.default_value = -0.135;
-
-        auto& constant_f = sim.alloc<constant>();
-        constant_f.default_value = 0.135;
-
-        auto& constant_g = sim.alloc<constant>();
-        constant_g.default_value = -0.072;
-
-        auto& constant_h = sim.alloc<constant>();
-        constant_h.default_value = 0.005;
-
-        auto& constant_i = sim.alloc<constant>();
-        constant_i.default_value = 0.067;
-
-        auto& constant_j = sim.alloc<constant>();
-        constant_j.default_value = -0.005;
-
-
-        sim.connect(constant_a, 0, sum_a, 0);
-        sim.connect(constant_h, 0, sum_c, 2);
-        sim.connect(constant_b, 0, product_a, 0);
-        sim.connect(constant_c, 0, product_b, 0);
-        sim.connect(constant_d, 0, product_c, 0);
-        sim.connect(constant_e, 0, product_d, 0);
-        sim.connect(constant_f, 0, product_e, 0);
-        sim.connect(constant_g, 0, product_f, 0);
-        sim.connect(constant_h, 0, product_g, 0);
-        sim.connect(constant_i, 0, product_h, 0);
-        sim.connect(product_i, 0, product_a, 1);
-        sim.connect(product_i, 0, product_c, 1);
-        sim.connect(sum_a, 0, integrator_a, 0);
-        sim.connect(sum_b, 0, integrator_b, 0);
-        sim.connect(sum_c, 0, integrator_c, 0);
-        sim.connect(sum_d, 0, integrator_d, 0);
-        sim.connect(product_a, 0, sum_a, 1);
-        sim.connect(product_b, 0, sum_a, 2);
-        sim.connect(product_c, 0, sum_b, 0);
-        sim.connect(product_d, 0, sum_b, 1);
-        sim.connect(product_e, 0, sum_c, 0);
-        sim.connect(product_f, 0, sum_c, 1);
-        sim.connect(product_g, 0, sum_d, 0);
-        sim.connect(product_h, 0, sum_d, 1);
-        sim.connect(integrator_a, 0, product_b, 1);
-        sim.connect(integrator_b, 0, product_d, 1);
-        sim.connect(integrator_b, 0, product_e, 1);
-        sim.connect(integrator_c, 0, product_f, 1);
-        sim.connect(integrator_c, 0, product_g, 1);
-        sim.connect(integrator_d, 0, product_h, 1);
-        sim.connect(integrator_a, 0, product_i, 0);
-        sim.connect(integrator_c, 0, product_i, 1);
-
-        f(sim.get_id(integrator_a));
-        f(sim.get_id(integrator_b));
-        f(sim.get_id(integrator_c));
-        f(sim.get_id(integrator_d));
-        f(sim.get_id(product_a));
-        f(sim.get_id(product_b));
-        f(sim.get_id(product_c));
-        f(sim.get_id(product_d));
-        f(sim.get_id(product_e));
-        f(sim.get_id(product_f));
-        f(sim.get_id(product_g));
-        f(sim.get_id(product_h));
-        f(sim.get_id(product_i));
-        f(sim.get_id(sum_a));
-        f(sim.get_id(sum_b));
-        f(sim.get_id(sum_c));
-        f(sim.get_id(sum_d));
-        f(sim.get_id(constant_a));
-        f(sim.get_id(constant_b));
-        f(sim.get_id(constant_c));
-        f(sim.get_id(constant_d));
-        f(sim.get_id(constant_e));
-        f(sim.get_id(constant_f));
-        f(sim.get_id(constant_g));
-        f(sim.get_id(constant_h));
-        f(sim.get_id(constant_i));
-        f(sim.get_id(constant_j));
-        
-
-        return status::success;
-    }
+ *
+ * @details
+ *
+ * @Tparam QssLevel
+ * @Tparam F
+ * @param sim
+ * @param f
+ * @return
+ */
+template<int QssLevel, typename F>
+status
+example_qss_seir_lineaire(simulation& sim, F f) noexcept
+{
+    static_assert(1 <= QssLevel && QssLevel <= 3, "Only for Qss1, 2 and 3");
+
+    bool success = sim.can_alloc(10) && sim.can_connect(12)
+
+    irt_return_if_fail(success, status::simulation_not_enough_model);
+
+    auto& sum_a = sim.alloc<abstract_wsum<QssLevel, 2>>();
+    sum_a.default_input_coeffs[0] = -0.005;
+    sum_a.default_input_coeffs[1] = -0.4;
+
+    auto& sum_b = sim.alloc<abstract_wsum<QssLevel, 2>>();
+    sum_b.default_input_coeffs[0] = -0.135;
+    sum_b.default_input_coeffs[1] = 0.1;
+
+    auto& product_a = sim.alloc<abstract_multiplier<QssLevel>>();
+
+    auto& product_b = sim.alloc<abstract_multiplier<QssLevel>>();
+
+    auto& integrator_a = sim.alloc<abstract_integrator<QssLevel>>();
+    integrator_a.default_X = 10.0;
+    integrator_a.default_dQ = 0.01;
+
+    auto& integrator_b = sim.alloc<abstract_integrator<QssLevel>>();
+    integrator_b.default_X = 15.0;
+    integrator_b.default_dQ = 0.01;
+
+    auto& integrator_c = sim.alloc<abstract_integrator<QssLevel>>();
+    integrator_c.default_X = 10.0;
+    integrator_c.default_dQ = 0.01;
+
+    auto& integrator_d = sim.alloc<abstract_integrator<QssLevel>>();
+    integrator_d.default_X = 18.0;
+    integrator_d.default_dQ = 0.01;
+
+    auto& constant_a = sim.alloc<constant>();
+    constant_a.default_value = -0.005;
+
+    auto& constant_b = sim.alloc<constant>();
+    constant_b.default_value = -0.135;
+
+    sim.connect(constant_a, 0, product_a, 0);
+    sim.connect(constant_b, 0, product_b, 0);
+    sim.connect(sum_a, 0, integrator_c, 0);
+    sim.connect(sum_b, 0, integrator_d, 0);
+    sim.connect(integrator_b, 0, sum_a, 0);
+    sim.connect(integrator_c, 0, sum_a, 1);
+    sim.connect(integrator_c, 0, sum_b, 0);
+    sim.connect(integrator_d, 0, sum_b, 1);
+    sim.connect(integrator_a, 0, product_a, 1);
+    sim.connect(integrator_b, 0, product_b, 1);
+    sim.connect(product_a, 0, sum_a, 1);
+    sim.connect(product_b, 0, sum_b, 1);
+
+
+    f(sim.get_id(integrator_a));
+    f(sim.get_id(integrator_b));
+    f(sim.get_id(integrator_c));
+    f(sim.get_id(integrator_d));
+    f(sim.get_id(product_a));
+    f(sim.get_id(product_b));
+    f(sim.get_id(sum_a));
+    f(sim.get_id(sum_b));
+    f(sim.get_id(constant_a));
+    f(sim.get_id(constant_b));
+
+
+    return status::success;
+}
+
+template<int QssLevel, typename F>
+status
+example_qss_seir_nonlineaire(simulation& sim, F f) noexcept
+{
+    static_assert(1 <= QssLevel && QssLevel <= 3, "Only for Qss1, 2 and 3");
+
+    bool success=sim.can_alloc(27) && sim.can_connect(32)
+
+    irt_return_if_fail(success, status::simulation_not_enough_model);
+
+    auto& sum_a = sim.alloc<abstract_wsum<QssLevel, 3>>();
+    sum_a.default_input_coeffs[0] = 0.5;
+    sum_a.default_input_coeffs[1] = 1.0;
+    sum_a.default_input_coeffs[2] = 1.0;
+
+    auto& sum_b = sim.alloc<abstract_wsum<QssLevel, 2>>();
+    sum_b.default_input_coeffs[0] = 1.0;
+    sum_b.default_input_coeffs[1] = 1.0;
+
+    auto& sum_c = sim.alloc<abstract_wsum<QssLevel, 3>>();
+    sum_c.default_input_coeffs[0] = 1.5;
+    sum_c.default_input_coeffs[1] = 0.698;
+    sum_c.default_input_coeffs[2] = 0.387;
+
+    auto& sum_d = sim.alloc<abstract_wsum<QssLevel, 2>>();
+    sum_d.default_input_coeffs[0] = 1.0;
+    sum_d.default_input_coeffs[1] = 1.5;
+
+    auto& product_a = sim.alloc<abstract_multiplier<QssLevel>>();
+
+    auto& product_b = sim.alloc<abstract_multiplier<QssLevel>>();
+
+    auto& product_c = sim.alloc<abstract_multiplier<QssLevel>>();
+
+    auto& product_d = sim.alloc<abstract_multiplier<QssLevel>>();
+
+    auto& product_e = sim.alloc<abstract_multiplier<QssLevel>>();
+
+    auto& product_f = sim.alloc<abstract_multiplier<QssLevel>>();
+
+    auto& product_g = sim.alloc<abstract_multiplier<QssLevel>>();
+
+    auto& product_h = sim.alloc<abstract_multiplier<QssLevel>>();
+
+    auto& product_i = sim.alloc<abstract_multiplier<QssLevel>>();
+
+    auto& integrator_a = sim.alloc<abstract_integrator<QssLevel>>();
+    integrator_a.default_X = 10.0;
+    integrator_a.default_dQ = 0.01;
+
+    auto& integrator_b = sim.alloc<abstract_integrator<QssLevel>>();
+    integrator_b.default_X = 12.0;
+    integrator_b.default_dQ = 0.01;
+
+    auto& integrator_c = sim.alloc<abstract_integrator<QssLevel>>();
+    integrator_c.default_X = 13.50;
+    integrator_c.default_dQ = 0.01;
+
+    auto& integrator_d = sim.alloc<abstract_integrator<QssLevel>>();
+    integrator_d.default_X = 15.0;
+    integrator_d.default_dQ = 0.01;
+
+    // The values used here are from Singh et al., 2017
+
+    auto& constant_a = sim.alloc<constant>();
+    constant_a.default_value = 0.005;
+
+    auto& constant_b = sim.alloc<constant>();
+    constant_b.default_value = -0.0057;
+
+    auto& constant_c = sim.alloc<constant>();
+    constant_c.default_value = -0.005;
+
+    auto& constant_d = sim.alloc<constant>();
+    constant_d.default_value = 0.0057;
+
+    auto& constant_e = sim.alloc<constant>();
+    constant_e.default_value = -0.135;
+
+    auto& constant_f = sim.alloc<constant>();
+    constant_f.default_value = 0.135;
+
+    auto& constant_g = sim.alloc<constant>();
+    constant_g.default_value = -0.072;
+
+    auto& constant_h = sim.alloc<constant>();
+    constant_h.default_value = 0.005;
+
+    auto& constant_i = sim.alloc<constant>();
+    constant_i.default_value = 0.067;
+
+    auto& constant_j = sim.alloc<constant>();
+    constant_j.default_value = -0.005;
+
+    sim.connect(constant_a, 0, sum_a, 0);
+    sim.connect(constant_h, 0, sum_c, 2);
+    sim.connect(constant_b, 0, product_a, 0);
+    sim.connect(constant_c, 0, product_b, 0);
+    sim.connect(constant_d, 0, product_c, 0);
+    sim.connect(constant_e, 0, product_d, 0);
+    sim.connect(constant_f, 0, product_e, 0);
+    sim.connect(constant_g, 0, product_f, 0);
+    sim.connect(constant_h, 0, product_g, 0);
+    sim.connect(constant_i, 0, product_h, 0);
+    sim.connect(product_i, 0, product_a, 1);
+    sim.connect(product_i, 0, product_c, 1);
+    sim.connect(sum_a, 0, integrator_a, 0);
+    sim.connect(sum_b, 0, integrator_b, 0);
+    sim.connect(sum_c, 0, integrator_c, 0);
+    sim.connect(sum_d, 0, integrator_d, 0);
+    sim.connect(product_a, 0, sum_a, 1);
+    sim.connect(product_b, 0, sum_a, 2);
+    sim.connect(product_c, 0, sum_b, 0);
+    sim.connect(product_d, 0, sum_b, 1);
+    sim.connect(product_e, 0, sum_c, 0);
+    sim.connect(product_f, 0, sum_c, 1);
+    sim.connect(product_g, 0, sum_d, 0);
+    sim.connect(product_h, 0, sum_d, 1);
+    sim.connect(integrator_a, 0, product_b, 1);
+    sim.connect(integrator_b, 0, product_d, 1);
+    sim.connect(integrator_b, 0, product_e, 1);
+    sim.connect(integrator_c, 0, product_f, 1);
+    sim.connect(integrator_c, 0, product_g, 1);
+    sim.connect(integrator_d, 0, product_h, 1);
+    sim.connect(integrator_a, 0, product_i, 0);
+    sim.connect(integrator_c, 0, product_i, 1);
+
+    f(sim.get_id(integrator_a));
+    f(sim.get_id(integrator_b));
+    f(sim.get_id(integrator_c));
+    f(sim.get_id(integrator_d));
+    f(sim.get_id(product_a));
+    f(sim.get_id(product_b));
+    f(sim.get_id(product_c));
+    f(sim.get_id(product_d));
+    f(sim.get_id(product_e));
+    f(sim.get_id(product_f));
+    f(sim.get_id(product_g));
+    f(sim.get_id(product_h));
+    f(sim.get_id(product_i));
+    f(sim.get_id(sum_a));
+    f(sim.get_id(sum_b));
+    f(sim.get_id(sum_c));
+    f(sim.get_id(sum_d));
+    f(sim.get_id(constant_a));
+    f(sim.get_id(constant_b));
+    f(sim.get_id(constant_c));
+    f(sim.get_id(constant_d));
+    f(sim.get_id(constant_e));
+    f(sim.get_id(constant_f));
+    f(sim.get_id(constant_g));
+    f(sim.get_id(constant_h));
+    f(sim.get_id(constant_i));
+    f(sim.get_id(constant_j));
+
+    return status::success;
+}
 
 } // namespace irritator
 
